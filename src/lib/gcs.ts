import { Storage } from "@google-cloud/storage";
<<<<<<< HEAD
=======
import { readLocalJsonFile, writeLocalJsonFile } from "./local-storage";
import { Event } from "@/types";
>>>>>>> b360e068

// Initialize Google Cloud Storage
const storage = new Storage({
	projectId: process.env.GOOGLE_CLOUD_PROJECT_ID,
	keyFilename: process.env.GOOGLE_CLOUD_KEY_FILE, // Path to service account key
});

const bucketName = process.env.GOOGLE_CLOUD_BUCKET_NAME || "fame-data";
const bucket = storage.bucket(bucketName);

export interface GCSFile {
	name: string;
	data: any;
}

// Generic functions for GCS operations
export class GCSService {
	// Save data to GCS
	static async saveFile(filePath: string, data: any): Promise<boolean> {
		try {
			const file = bucket.file(filePath);
			const jsonData = JSON.stringify(data, null, 2);

			await file.save(jsonData, {
				metadata: {
					contentType: "application/json",
				},
			});

			console.log(`File saved to GCS: ${filePath}`);
			return true;
		} catch (error) {
			console.error(`Error saving file to GCS: ${filePath}`, error);
			return false;
		}
	}

	// Read data from GCS
	static async readFile(filePath: string): Promise<any | null> {
		try {
			const file = bucket.file(filePath);
			const [exists] = await file.exists();

			if (!exists) {
				return null;
			}

			const [contents] = await file.download();
			return JSON.parse(contents.toString());
		} catch (error) {
			console.error(`Error reading file from GCS: ${filePath}`, error);
			return null;
		}
	}

	// List files in a directory
	static async listFiles(prefix: string): Promise<string[]> {
		try {
			const [files] = await bucket.getFiles({ prefix });
			return files.map((file) => file.name);
		} catch (error) {
			console.error(`Error listing files from GCS: ${prefix}`, error);
			return [];
		}
	}

	// Delete file from GCS
	static async deleteFile(filePath: string): Promise<boolean> {
		try {
			const file = bucket.file(filePath);
			await file.delete();
			console.log(`File deleted from GCS: ${filePath}`);
			return true;
		} catch (error) {
			console.error(`Error deleting file from GCS: ${filePath}`, error);
			return false;
		}
	}

	// Check if file exists
	static async fileExists(filePath: string): Promise<boolean> {
		try {
			const file = bucket.file(filePath);
			const [exists] = await file.exists();
			return exists;
		} catch (error) {
			console.error(`Error checking file existence: ${filePath}`, error);
			return false;
		}
	}
}

// Event-specific GCS operations
export class EventGCSService {
	// Save event to GCS
	static async saveEvent(eventId: string, eventData: any): Promise<boolean> {
		const filePath = `events/${eventId}.json`;
		return await GCSService.saveFile(filePath, eventData);
	}

<<<<<<< HEAD
	// Get event from GCS
	static async getEvent(eventId: string): Promise<any | null> {
		const filePath = `events/${eventId}.json`;
		return await GCSService.readFile(filePath);
=======
	const file = bucket.file(fileName);

	await file.save(fileBuffer, {
		metadata: {
			contentType,
		},
	});

	const bucketName = process.env.GOOGLE_CLOUD_BUCKET_NAME || "fame-data";
	return `gs://${bucketName}/${fileName}`;
}

// Upload file with metadata for the upload API
export async function uploadFileWithMetadata(
	fileBuffer: Buffer,
	originalName: string,
	mimeType: string,
	uploadPath: string,
	uploadedBy: string,
	metadata: {
		category: string;
		eventId?: string;
		userRole: string;
	}
) {
	// Validate file size based on category
	const maxSize =
		metadata.category === "image"
			? UPLOAD_CONFIG.maxImageSize
			: metadata.category === "audio"
			? UPLOAD_CONFIG.maxAudioSize
			: UPLOAD_CONFIG.maxFileSize;

	if (fileBuffer.length > maxSize) {
		throw new Error(
			`File size exceeds maximum allowed size for ${metadata.category} files`
		);
	}

	// Validate file type
	const allowedTypes =
		metadata.category === "image"
			? UPLOAD_CONFIG.allowedImageTypes
			: metadata.category === "audio"
			? UPLOAD_CONFIG.allowedAudioTypes
			: UPLOAD_CONFIG.allowedDocumentTypes;

	if (!allowedTypes.includes(mimeType)) {
		throw new Error(
			`File type ${mimeType} not allowed for ${metadata.category} files`
		);
	}

	// Generate unique file ID and create filename
	const fileId = generateFileId();
	const extension = getFileExtension(originalName);
	const fileName = `${fileId}${extension}`;
	const fullPath = `${uploadPath}/${fileName}`;

	// Upload to GCS or local storage
	let url: string;
	if (useLocalStorage || !bucket) {
		// For local development, create a local file path
		url = `/uploads/${fullPath}`;
		// In a real implementation, you'd save the file locally here
	} else {
		url = await uploadFile(fullPath, fileBuffer, mimeType);
	}

	return {
		id: fileId,
		filename: fileName,
		originalName,
		mimeType,
		size: fileBuffer.length,
		url,
		uploadedBy,
		uploadedAt: new Date(),
		category: metadata.category,
		eventId: metadata.eventId,
		userRole: metadata.userRole,
	};
}

export async function downloadFile(fileName: string): Promise<Buffer> {
	if (!bucket) {
		throw new Error("GCS not properly configured");
>>>>>>> b360e068
	}

	// List all events
	static async listEvents(): Promise<any[]> {
		try {
			const fileNames = await GCSService.listFiles("events/");
			const events = [];

			for (const fileName of fileNames) {
				if (fileName.endsWith(".json")) {
					const eventData = await GCSService.readFile(fileName);
					if (eventData) {
						events.push(eventData);
					}
				}
			}

			return events;
		} catch (error) {
			console.error("Error listing events:", error);
			return [];
		}
	}

	// Delete event
	static async deleteEvent(eventId: string): Promise<boolean> {
		const filePath = `events/${eventId}.json`;
		return await GCSService.deleteFile(filePath);
	}

	// Save stage manager data
	static async saveStageManagerData(
		eventId: string,
		dataType: string,
		data: any
	): Promise<boolean> {
		const filePath = `registrations/stage_manager/${eventId}/${dataType}.json`;
		return await GCSService.saveFile(filePath, data);
	}

	// Get stage manager data
	static async getStageManagerData(
		eventId: string,
		dataType: string
	): Promise<any | null> {
		const filePath = `registrations/stage_manager/${eventId}/${dataType}.json`;
		return await GCSService.readFile(filePath);
	}

	// Save artists data
	static async saveArtists(
		eventId: string,
		artists: any[]
	): Promise<boolean> {
		const filePath = `registrations/stage_manager/${eventId}/artists.json`;
		return await GCSService.saveFile(filePath, {
			artists,
			updatedAt: new Date().toISOString(),
		});
	}

	// Get artists data
	static async getArtists(eventId: string): Promise<any[]> {
		const filePath = `registrations/stage_manager/${eventId}/artists.json`;
		const data = await GCSService.readFile(filePath);
		return data?.artists || [];
	}

	// Save show order
	static async saveShowOrder(
		eventId: string,
		showOrder: any
	): Promise<boolean> {
		const filePath = `registrations/stage_manager/${eventId}/show-order.json`;
		return await GCSService.saveFile(filePath, showOrder);
	}

	// Get show order
	static async getShowOrder(eventId: string): Promise<any | null> {
		const filePath = `registrations/stage_manager/${eventId}/show-order.json`;
		return await GCSService.readFile(filePath);
	}

	// Save rehearsals
	static async saveRehearsals(
		eventId: string,
		rehearsals: any[]
	): Promise<boolean> {
		const filePath = `registrations/stage_manager/${eventId}/rehearsals.json`;
		return await GCSService.saveFile(filePath, {
			rehearsals,
			updatedAt: new Date().toISOString(),
		});
	}

	// Get rehearsals
	static async getRehearsals(eventId: string): Promise<any[]> {
		const filePath = `registrations/stage_manager/${eventId}/rehearsals.json`;
		const data = await GCSService.readFile(filePath);
		return data?.rehearsals || [];
	}

	// Add single rehearsal
	static async addRehearsal(
		eventId: string,
		rehearsal: any
	): Promise<boolean> {
		const rehearsals = await this.getRehearsals(eventId);
		rehearsals.push(rehearsal);
		return await this.saveRehearsals(eventId, rehearsals);
	}

	// Update rehearsal
	static async updateRehearsal(
		eventId: string,
		rehearsalId: string,
		updates: any
	): Promise<boolean> {
		const rehearsals = await this.getRehearsals(eventId);
		const index = rehearsals.findIndex((r) => r.id === rehearsalId);

		if (index !== -1) {
			rehearsals[index] = {
				...rehearsals[index],
				...updates,
				updatedAt: new Date().toISOString(),
			};
			return await this.saveRehearsals(eventId, rehearsals);
		}

		return false;
	}
}

// Legacy function exports for backward compatibility
export const readJsonFile = GCSService.readFile;
export const writeJsonFile = GCSService.saveFile;
export const deleteFile = GCSService.deleteFile;
export const uploadFile = GCSService.saveFile;
export const createFilePath = (fileName: string) => `uploads/${fileName}`;
export const getSignedUrl = async (filePath: string) => {
	// For now, return a placeholder URL
	return `https://storage.googleapis.com/${bucketName}/${filePath}`;
};

// User management functions
export const getAllUsers = async () => {
	// Get all stage managers from the correct path
	const stageManagers = await getStageManagers();
	const pendingUsers = await getPendingUsers();

	// Combine both arrays
	return [...stageManagers, ...pendingUsers];
};

export const createUser = async (userData: any) => {
	const users = await getAllUsers();
	users.push(userData);
	return await GCSService.saveFile("users/users.json", { users });
};

export const getUserByEmail = async (email: string) => {
	const users = await getAllUsers();
	return users.find((user: any) => user.email === email);
};

export const getUser = async (userId: string) => {
	// First check in stage managers
	const stageManagers = await getStageManagers();
	const stageManager = stageManagers.find((user: any) => user.id === userId);
	if (stageManager) {
		return stageManager;
	}

	// Then check in pending users
	const pendingUsers = await getPendingUsers();
	const pendingUser = pendingUsers.find((user: any) => user.id === userId);
	if (pendingUser) {
		return pendingUser;
	}

<<<<<<< HEAD
	// Fallback to old method
	const users = await getAllUsers();
	return users.find((user: any) => user.id === userId);
};

export const updateUserStatus = async (
	userId: string,
	status: string,
	approvedBy?: string
) => {
	// First check if user is in pending registrations
	const pendingUsers = await getPendingUsers();
	const pendingIndex = pendingUsers.findIndex(
		(user: any) => user.id === userId
	);
=======
export async function updateEvent(eventId: string, eventData: any) {
	try {
		const existingEventData = await getEvent(eventId);
		if (!existingEventData) {
			throw new Error("Event not found");
		}

		const existingEvent = existingEventData as Event;

		const updatedEvent = {
			...existingEvent,
			...eventData,
			updatedAt: new Date(),
		};
>>>>>>> b360e068

	if (pendingIndex !== -1) {
		// User is in pending, handle approval/rejection
		const user = pendingUsers[pendingIndex];

		if (status === "active") {
			// Approve: move from pending to stage managers
			return await approvePendingRegistration(userId);
		} else if (status === "rejected") {
			// Reject: remove from pending
			return await rejectPendingRegistration(userId);
		}
	}

	// If not in pending, check if user is already in stage managers
	const stageManagers = await getStageManagers();
	const stageManagerIndex = stageManagers.findIndex(
		(user: any) => user.id === userId
	);

	if (stageManagerIndex !== -1) {
		// Update existing stage manager status
		stageManagers[stageManagerIndex].status = status;
		stageManagers[stageManagerIndex].updatedAt = new Date().toISOString();
		if (approvedBy) {
			stageManagers[stageManagerIndex].updatedBy = approvedBy;
		}

		const success = await GCSService.saveFile(
			"users/stage_manager/users.json",
			stageManagers
		);
		return success ? stageManagers[stageManagerIndex] : false;
	}

	return false;
};

export const getPendingUsers = async () => {
	// Fetch pending registrations from the correct path
	const data = await GCSService.readFile(
		"registrations/stage-managers/pending.json"
	);
	// Handle both array format and object format
	if (Array.isArray(data)) {
		return data;
	}
	return data?.registrations || data?.users || data || [];
};

export const getStageManagers = async () => {
	// Fetch stage managers from the correct path
	const data = await GCSService.readFile("users/stage_manager/users.json");
	// Handle both array format and object format
	if (Array.isArray(data)) {
		return data;
	}
	return data?.users || data || [];
};

// Event management functions
export const getEvent = EventGCSService.getEvent;
export const createEvent = EventGCSService.saveEvent;
export const updateEvent = EventGCSService.saveEvent;
export const deleteEvent = EventGCSService.deleteEvent;

export const getEventsForStageManager = async (stageManagerId: string) => {
	const events = await EventGCSService.listEvents();
	return events.filter(
		(event: any) => event.stageManagerId === stageManagerId
	);
};

// Additional helper functions for stage manager management
export const addPendingRegistration = async (registrationData: any) => {
	const pendingUsers = await getPendingUsers();
	pendingUsers.push({
		...registrationData,
		id: Date.now().toString(), // Simple ID generation
		createdAt: new Date().toISOString(),
		status: "pending",
	});
	// Save as direct array to match existing format
	return await GCSService.saveFile(
		"registrations/stage-managers/pending.json",
		pendingUsers
	);
};

export const approvePendingRegistration = async (registrationId: string) => {
	const pendingUsers = await getPendingUsers();
	const registrationIndex = pendingUsers.findIndex(
		(user: any) => user.id === registrationId
	);

	if (registrationIndex !== -1) {
		const approvedUser = pendingUsers[registrationIndex];

		// Remove from pending
		pendingUsers.splice(registrationIndex, 1);
		await GCSService.saveFile(
			"registrations/stage-managers/pending.json",
			pendingUsers
		);

		// Add to approved stage managers
		const stageManagers = await getStageManagers();
		const newStageManager = {
			...approvedUser,
			status: "active",
			approvedAt: new Date().toISOString(),
		};
		stageManagers.push(newStageManager);

		const success = await GCSService.saveFile(
			"users/stage_manager/users.json",
			stageManagers
		);

		return success ? newStageManager : false;
	}

	return false;
};

export const rejectPendingRegistration = async (registrationId: string) => {
	const pendingUsers = await getPendingUsers();
	const registrationIndex = pendingUsers.findIndex(
		(user: any) => user.id === registrationId
	);

	if (registrationIndex !== -1) {
		pendingUsers.splice(registrationIndex, 1);
		return await GCSService.saveFile(
			"registrations/stage-managers/pending.json",
			pendingUsers
		);
	}

	return false;
};

// Initialize data structure in GCS bucket
export const initializeDataStructure = async (): Promise<boolean> => {
	try {
		// Check if pending registrations file exists, if not create it
		const pendingExists = await GCSService.fileExists(
			"registrations/stage-managers/pending.json"
		);
		if (!pendingExists) {
			await GCSService.saveFile(
				"registrations/stage-managers/pending.json",
				[]
			);
			console.log("Initialized pending registrations structure");
		}

		// Check if stage managers users file exists, if not create it
		const stageManagersExists = await GCSService.fileExists(
			"users/stage_manager/users.json"
		);
		if (!stageManagersExists) {
			await GCSService.saveFile("users/stage_manager/users.json", []);
			console.log("Initialized stage managers users structure");
		}

		// Check if events directory structure exists
		const eventsFiles = await GCSService.listFiles("events/");
		if (eventsFiles.length === 0) {
			// Create a placeholder file to ensure the directory exists
			await GCSService.saveFile("events/.gitkeep", "");
			console.log("Initialized events directory structure");
		}

		return true;
	} catch (error) {
		console.error("Error initializing data structure:", error);
		return false;
	}
};<|MERGE_RESOLUTION|>--- conflicted
+++ resolved
@@ -1,9 +1,25 @@
 import { Storage } from "@google-cloud/storage";
-<<<<<<< HEAD
-=======
 import { readLocalJsonFile, writeLocalJsonFile } from "./local-storage";
 import { Event } from "@/types";
->>>>>>> b360e068
+
+// Upload configuration
+const UPLOAD_CONFIG = {
+	maxImageSize: 5 * 1024 * 1024, // 5MB
+	maxAudioSize: 50 * 1024 * 1024, // 50MB
+	maxFileSize: 10 * 1024 * 1024, // 10MB
+	allowedImageTypes: ["image/jpeg", "image/png", "image/gif", "image/webp"],
+	allowedAudioTypes: ["audio/mpeg", "audio/wav", "audio/mp3", "audio/m4a"],
+	allowedDocumentTypes: [
+		"application/pdf",
+		"text/plain",
+		"application/msword",
+	],
+};
+
+// Use local storage for development
+const useLocalStorage =
+	process.env.NODE_ENV === "development" &&
+	!process.env.GOOGLE_CLOUD_PROJECT_ID;
 
 // Initialize Google Cloud Storage
 const storage = new Storage({
@@ -104,12 +120,154 @@
 		return await GCSService.saveFile(filePath, eventData);
 	}
 
-<<<<<<< HEAD
 	// Get event from GCS
 	static async getEvent(eventId: string): Promise<any | null> {
 		const filePath = `events/${eventId}.json`;
 		return await GCSService.readFile(filePath);
-=======
+	}
+
+	// List all events
+	static async listEvents(): Promise<any[]> {
+		try {
+			const fileNames = await GCSService.listFiles("events/");
+			const events = [];
+
+			for (const fileName of fileNames) {
+				if (fileName.endsWith(".json")) {
+					const eventData = await GCSService.readFile(fileName);
+					if (eventData) {
+						events.push(eventData);
+					}
+				}
+			}
+
+			return events;
+		} catch (error) {
+			console.error("Error listing events:", error);
+			return [];
+		}
+	}
+
+	// Delete event
+	static async deleteEvent(eventId: string): Promise<boolean> {
+		const filePath = `events/${eventId}.json`;
+		return await GCSService.deleteFile(filePath);
+	}
+
+	// Save stage manager data
+	static async saveStageManagerData(
+		eventId: string,
+		dataType: string,
+		data: any
+	): Promise<boolean> {
+		const filePath = `registrations/stage_manager/${eventId}/${dataType}.json`;
+		return await GCSService.saveFile(filePath, data);
+	}
+
+	// Get stage manager data
+	static async getStageManagerData(
+		eventId: string,
+		dataType: string
+	): Promise<any | null> {
+		const filePath = `registrations/stage_manager/${eventId}/${dataType}.json`;
+		return await GCSService.readFile(filePath);
+	}
+
+	// Save artists data
+	static async saveArtists(
+		eventId: string,
+		artists: any[]
+	): Promise<boolean> {
+		const filePath = `registrations/stage_manager/${eventId}/artists.json`;
+		return await GCSService.saveFile(filePath, {
+			artists,
+			updatedAt: new Date().toISOString(),
+		});
+	}
+
+	// Get artists data
+	static async getArtists(eventId: string): Promise<any[]> {
+		const filePath = `registrations/stage_manager/${eventId}/artists.json`;
+		const data = await GCSService.readFile(filePath);
+		return data?.artists || [];
+	}
+
+	// Save show order
+	static async saveShowOrder(
+		eventId: string,
+		showOrder: any
+	): Promise<boolean> {
+		const filePath = `registrations/stage_manager/${eventId}/show-order.json`;
+		return await GCSService.saveFile(filePath, showOrder);
+	}
+
+	// Get show order
+	static async getShowOrder(eventId: string): Promise<any | null> {
+		const filePath = `registrations/stage_manager/${eventId}/show-order.json`;
+		return await GCSService.readFile(filePath);
+	}
+
+	// Save rehearsals
+	static async saveRehearsals(
+		eventId: string,
+		rehearsals: any[]
+	): Promise<boolean> {
+		const filePath = `registrations/stage_manager/${eventId}/rehearsals.json`;
+		return await GCSService.saveFile(filePath, {
+			rehearsals,
+			updatedAt: new Date().toISOString(),
+		});
+	}
+
+	// Get rehearsals
+	static async getRehearsals(eventId: string): Promise<any[]> {
+		const filePath = `registrations/stage_manager/${eventId}/rehearsals.json`;
+		const data = await GCSService.readFile(filePath);
+		return data?.rehearsals || [];
+	}
+
+	// Add single rehearsal
+	static async addRehearsal(
+		eventId: string,
+		rehearsal: any
+	): Promise<boolean> {
+		const rehearsals = await this.getRehearsals(eventId);
+		rehearsals.push(rehearsal);
+		return await this.saveRehearsals(eventId, rehearsals);
+	}
+
+	// Update rehearsal
+	static async updateRehearsal(
+		eventId: string,
+		rehearsalId: string,
+		updates: any
+	): Promise<boolean> {
+		const rehearsals = await this.getRehearsals(eventId);
+		const index = rehearsals.findIndex((r) => r.id === rehearsalId);
+
+		if (index !== -1) {
+			rehearsals[index] = {
+				...rehearsals[index],
+				...updates,
+				updatedAt: new Date().toISOString(),
+			};
+			return await this.saveRehearsals(eventId, rehearsals);
+		}
+
+		return false;
+	}
+}
+
+// Utility functions for GCS operations
+export async function uploadFile(
+	fileName: string,
+	fileBuffer: Buffer,
+	contentType: string
+): Promise<string> {
+	if (!bucket) {
+		throw new Error("GCS not properly configured");
+	}
+
 	const file = bucket.file(fileName);
 
 	await file.save(fileBuffer, {
@@ -197,137 +355,24 @@
 export async function downloadFile(fileName: string): Promise<Buffer> {
 	if (!bucket) {
 		throw new Error("GCS not properly configured");
->>>>>>> b360e068
-	}
-
-	// List all events
-	static async listEvents(): Promise<any[]> {
-		try {
-			const fileNames = await GCSService.listFiles("events/");
-			const events = [];
-
-			for (const fileName of fileNames) {
-				if (fileName.endsWith(".json")) {
-					const eventData = await GCSService.readFile(fileName);
-					if (eventData) {
-						events.push(eventData);
-					}
-				}
-			}
-
-			return events;
-		} catch (error) {
-			console.error("Error listing events:", error);
-			return [];
-		}
-	}
-
-	// Delete event
-	static async deleteEvent(eventId: string): Promise<boolean> {
-		const filePath = `events/${eventId}.json`;
-		return await GCSService.deleteFile(filePath);
-	}
-
-	// Save stage manager data
-	static async saveStageManagerData(
-		eventId: string,
-		dataType: string,
-		data: any
-	): Promise<boolean> {
-		const filePath = `registrations/stage_manager/${eventId}/${dataType}.json`;
-		return await GCSService.saveFile(filePath, data);
-	}
-
-	// Get stage manager data
-	static async getStageManagerData(
-		eventId: string,
-		dataType: string
-	): Promise<any | null> {
-		const filePath = `registrations/stage_manager/${eventId}/${dataType}.json`;
-		return await GCSService.readFile(filePath);
-	}
-
-	// Save artists data
-	static async saveArtists(
-		eventId: string,
-		artists: any[]
-	): Promise<boolean> {
-		const filePath = `registrations/stage_manager/${eventId}/artists.json`;
-		return await GCSService.saveFile(filePath, {
-			artists,
-			updatedAt: new Date().toISOString(),
-		});
-	}
-
-	// Get artists data
-	static async getArtists(eventId: string): Promise<any[]> {
-		const filePath = `registrations/stage_manager/${eventId}/artists.json`;
-		const data = await GCSService.readFile(filePath);
-		return data?.artists || [];
-	}
-
-	// Save show order
-	static async saveShowOrder(
-		eventId: string,
-		showOrder: any
-	): Promise<boolean> {
-		const filePath = `registrations/stage_manager/${eventId}/show-order.json`;
-		return await GCSService.saveFile(filePath, showOrder);
-	}
-
-	// Get show order
-	static async getShowOrder(eventId: string): Promise<any | null> {
-		const filePath = `registrations/stage_manager/${eventId}/show-order.json`;
-		return await GCSService.readFile(filePath);
-	}
-
-	// Save rehearsals
-	static async saveRehearsals(
-		eventId: string,
-		rehearsals: any[]
-	): Promise<boolean> {
-		const filePath = `registrations/stage_manager/${eventId}/rehearsals.json`;
-		return await GCSService.saveFile(filePath, {
-			rehearsals,
-			updatedAt: new Date().toISOString(),
-		});
-	}
-
-	// Get rehearsals
-	static async getRehearsals(eventId: string): Promise<any[]> {
-		const filePath = `registrations/stage_manager/${eventId}/rehearsals.json`;
-		const data = await GCSService.readFile(filePath);
-		return data?.rehearsals || [];
-	}
-
-	// Add single rehearsal
-	static async addRehearsal(
-		eventId: string,
-		rehearsal: any
-	): Promise<boolean> {
-		const rehearsals = await this.getRehearsals(eventId);
-		rehearsals.push(rehearsal);
-		return await this.saveRehearsals(eventId, rehearsals);
-	}
-
-	// Update rehearsal
-	static async updateRehearsal(
-		eventId: string,
-		rehearsalId: string,
-		updates: any
-	): Promise<boolean> {
-		const rehearsals = await this.getRehearsals(eventId);
-		const index = rehearsals.findIndex((r) => r.id === rehearsalId);
-
-		if (index !== -1) {
-			rehearsals[index] = {
-				...rehearsals[index],
-				...updates,
-				updatedAt: new Date().toISOString(),
-			};
-			return await this.saveRehearsals(eventId, rehearsals);
-		}
-
+	}
+
+	const file = bucket.file(fileName);
+	const [contents] = await file.download();
+	return contents;
+}
+
+export async function fileExists(fileName: string): Promise<boolean> {
+	if (!bucket) {
+		return false;
+	}
+
+	try {
+		const file = bucket.file(fileName);
+		const [exists] = await file.exists();
+		return exists;
+	} catch (error) {
+		console.error(`Error checking file existence ${fileName}:`, error);
 		return false;
 	}
 }
@@ -343,6 +388,42 @@
 	return `https://storage.googleapis.com/${bucketName}/${filePath}`;
 };
 
+// Generate unique file ID
+function generateFileId(): string {
+	return Math.random().toString(36).substring(2) + Date.now().toString(36);
+}
+
+// Get file extension from filename
+function getFileExtension(filename: string): string {
+	const lastDot = filename.lastIndexOf(".");
+	return lastDot !== -1 ? filename.substring(lastDot) : "";
+}
+
+// Determine file category based on MIME type
+function getFileCategory(
+	mimeType: string
+): "image" | "audio" | "video" | "document" {
+	if (UPLOAD_CONFIG.allowedImageTypes.includes(mimeType)) {
+		return "image";
+	}
+	if (UPLOAD_CONFIG.allowedAudioTypes.includes(mimeType)) {
+		return "audio";
+	}
+	if (mimeType.startsWith("video/")) {
+		return "video";
+	}
+	return "document";
+}
+
+// Create organized folder structure
+export function createFilePath(
+	category: "user" | "event",
+	id: string,
+	fileType: string
+): string {
+	const timestamp = new Date().toISOString().split("T")[0]; // YYYY-MM-DD
+	return `uploads/${category}/${id}/${fileType}/${timestamp}`;
+}
 // User management functions
 export const getAllUsers = async () => {
 	// Get all stage managers from the correct path
@@ -379,7 +460,6 @@
 		return pendingUser;
 	}
 
-<<<<<<< HEAD
 	// Fallback to old method
 	const users = await getAllUsers();
 	return users.find((user: any) => user.id === userId);
@@ -395,22 +475,6 @@
 	const pendingIndex = pendingUsers.findIndex(
 		(user: any) => user.id === userId
 	);
-=======
-export async function updateEvent(eventId: string, eventData: any) {
-	try {
-		const existingEventData = await getEvent(eventId);
-		if (!existingEventData) {
-			throw new Error("Event not found");
-		}
-
-		const existingEvent = existingEventData as Event;
-
-		const updatedEvent = {
-			...existingEvent,
-			...eventData,
-			updatedAt: new Date(),
-		};
->>>>>>> b360e068
 
 	if (pendingIndex !== -1) {
 		// User is in pending, handle approval/rejection
